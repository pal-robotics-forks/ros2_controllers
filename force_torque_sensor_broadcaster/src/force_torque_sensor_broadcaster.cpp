// Copyright (c) 2021, Stogl Robotics Consulting UG (haftungsbeschränkt)
//
// Licensed under the Apache License, Version 2.0 (the "License");
// you may not use this file except in compliance with the License.
// You may obtain a copy of the License at
//
//     http://www.apache.org/licenses/LICENSE-2.0
//
// Unless required by applicable law or agreed to in writing, software
// distributed under the License is distributed on an "AS IS" BASIS,
// WITHOUT WARRANTIES OR CONDITIONS OF ANY KIND, either express or implied.
// See the License for the specific language governing permissions and
// limitations under the License.

/*
 * Authors: Subhas Das, Denis Stogl
 */

#include "force_torque_sensor_broadcaster/force_torque_sensor_broadcaster.hpp"

#include <limits>
#include <memory>
#include <string>
#include "tf2/utils.h"
#include "tf2_geometry_msgs/tf2_geometry_msgs.hpp"

namespace force_torque_sensor_broadcaster
{
ForceTorqueSensorBroadcaster::ForceTorqueSensorBroadcaster()
: controller_interface::ChainableControllerInterface()
{
}

controller_interface::CallbackReturn ForceTorqueSensorBroadcaster::on_init()
{
  try
  {
    param_listener_ = std::make_shared<ParamListener>(get_node());
    params_ = param_listener_->get_params();
  }
  catch (const std::exception & e)
  {
    fprintf(stderr, "Exception thrown during init stage with message: %s \n", e.what());
    return controller_interface::CallbackReturn::ERROR;
  }

  return controller_interface::CallbackReturn::SUCCESS;
}

controller_interface::CallbackReturn ForceTorqueSensorBroadcaster::on_configure(
  const rclcpp_lifecycle::State & /*previous_state*/)
{
  params_ = param_listener_->get_params();

  const bool no_interface_names_defined =
    params_.interface_names.force.x.empty() && params_.interface_names.force.y.empty() &&
    params_.interface_names.force.z.empty() && params_.interface_names.torque.x.empty() &&
    params_.interface_names.torque.y.empty() && params_.interface_names.torque.z.empty();

  if (params_.sensor_name.empty() && no_interface_names_defined)
  {
    RCLCPP_ERROR(
      get_node()->get_logger(),
      "'sensor_name' or at least one "
      "'interface_names.[force|torque].[x|y|z]' parameter has to be specified.");
    return controller_interface::CallbackReturn::ERROR;
  }

  if (!params_.sensor_name.empty() && !no_interface_names_defined)
  {
    RCLCPP_ERROR(
      get_node()->get_logger(),
      "both 'sensor_name' and "
      "'interface_names.[force|torque].[x|y|z]' parameters can not be specified together.");
    return controller_interface::CallbackReturn::ERROR;
  }

  if (!params_.sensor_name.empty())
  {
    force_torque_sensor_ = std::make_unique<semantic_components::ForceTorqueSensor>(
      semantic_components::ForceTorqueSensor(params_.sensor_name));
  }
  else
  {
    auto const & force_names = params_.interface_names.force;
    auto const & torque_names = params_.interface_names.torque;
    force_torque_sensor_ = std::make_unique<semantic_components::ForceTorqueSensor>(
      semantic_components::ForceTorqueSensor(
        force_names.x, force_names.y, force_names.z, torque_names.x, torque_names.y,
        torque_names.z));
  }

  try
  {
    filter_chain_ =
      std::make_unique<filters::FilterChain<WrenchMsgType>>("geometry_msgs::msg::WrenchStamped");
  }
  catch (const std::exception & e)
  {
    fprintf(
      stderr,
      "Exception thrown during filter chain creation at configure stage with message : %s \n",
      e.what());
    return CallbackReturn::ERROR;
  }
  if (!filter_chain_->configure(
        "sensor_filter_chain", get_node()->get_node_logging_interface(),
        get_node()->get_node_parameters_interface()))
  {
    RCLCPP_ERROR(
      get_node()->get_logger(),
      "Could not configure sensor filter chain, please check if the "
      "parameters are provided correctly.");
    return CallbackReturn::ERROR;
  }
  try
  {
    // register ft sensor data publisher
    sensor_raw_state_publisher_ = get_node()->create_publisher<geometry_msgs::msg::WrenchStamped>(
      "~/wrench", rclcpp::SystemDefaultsQoS());
    realtime_raw_publisher_ = std::make_unique<StateRTPublisher>(sensor_raw_state_publisher_);

    sensor_filtered_state_publisher_ =
      get_node()->create_publisher<geometry_msgs::msg::WrenchStamped>(
        "~/wrench_filtered", rclcpp::SystemDefaultsQoS());
    realtime_filtered_publisher_ =
      std::make_unique<StateRTPublisher>(sensor_filtered_state_publisher_);
  }
  catch (const std::exception & e)
  {
    fprintf(
      stderr, "Exception thrown during publisher creation at configure stage with message : %s \n",
      e.what());
    return controller_interface::CallbackReturn::ERROR;
  }

  wrench_raw_.header.frame_id = params_.frame_id;
  wrench_filtered_.header.frame_id = params_.frame_id;

  realtime_raw_publisher_->lock();
  realtime_raw_publisher_->msg_.header.frame_id = params_.frame_id;
  realtime_raw_publisher_->unlock();
  realtime_filtered_publisher_->lock();
  realtime_filtered_publisher_->msg_.header.frame_id = params_.frame_id;
  realtime_filtered_publisher_->unlock();

  // Add additional frames to publish if any exits
  if (!params_.additional_frames_to_publish.empty())
  {
    auto nr_frames = params_.additional_frames_to_publish.size();
    wrench_additional_frames_pubs_.reserve(nr_frames);
    wrench_additional_frames_publishers_.reserve(nr_frames);
    for (const auto & frame : params_.additional_frames_to_publish)
    {
      StatePublisher pub = get_node()->create_publisher<WrenchMsgType>(
        "~/wrench_filtered_" + frame, rclcpp::SystemDefaultsQoS());
      wrench_additional_frames_pubs_.emplace_back(pub);
      wrench_additional_frames_publishers_.emplace_back(std::make_unique<StateRTPublisher>(pub));

      wrench_additional_frames_publishers_.back()->lock();
      wrench_additional_frames_publishers_.back()->msg_.header.frame_id = frame;
      wrench_additional_frames_publishers_.back()->unlock();
    }

    // initialize buffer transforms
    tf_buffer_ = std::make_shared<tf2_ros::Buffer>(get_node()->get_clock());
    tf_listener_ = std::make_shared<tf2_ros::TransformListener>(*tf_buffer_);
  }

  RCLCPP_DEBUG(get_node()->get_logger(), "configure successful");
  return controller_interface::CallbackReturn::SUCCESS;
}

controller_interface::InterfaceConfiguration
ForceTorqueSensorBroadcaster::command_interface_configuration() const
{
  controller_interface::InterfaceConfiguration command_interfaces_config;
  command_interfaces_config.type = controller_interface::interface_configuration_type::NONE;
  return command_interfaces_config;
}

controller_interface::InterfaceConfiguration
ForceTorqueSensorBroadcaster::state_interface_configuration() const
{
  controller_interface::InterfaceConfiguration state_interfaces_config;
  state_interfaces_config.type = controller_interface::interface_configuration_type::INDIVIDUAL;
  state_interfaces_config.names = force_torque_sensor_->get_state_interface_names();
  return state_interfaces_config;
}

controller_interface::CallbackReturn ForceTorqueSensorBroadcaster::on_activate(
  const rclcpp_lifecycle::State & /*previous_state*/)
{
  force_torque_sensor_->assign_loaned_state_interfaces(state_interfaces_);
  return controller_interface::CallbackReturn::SUCCESS;
}

controller_interface::CallbackReturn ForceTorqueSensorBroadcaster::on_deactivate(
  const rclcpp_lifecycle::State & /*previous_state*/)
{
  force_torque_sensor_->release_interfaces();
  return controller_interface::CallbackReturn::SUCCESS;
}

controller_interface::return_type ForceTorqueSensorBroadcaster::update_and_write_commands(
  const rclcpp::Time & time, const rclcpp::Duration & /*period*/)
{
<<<<<<< HEAD
  wrench_raw_.header.stamp = time;
  force_torque_sensor_->get_values_as_message(wrench_raw_.wrench);

  if (realtime_raw_publisher_ && realtime_raw_publisher_->trylock())
  {
    realtime_raw_publisher_->msg_.header.stamp = time;
    realtime_raw_publisher_->msg_.wrench = wrench_raw_.wrench;
    realtime_raw_publisher_->unlockAndPublish();
  }

  // Filter sensor data
  auto filtered = filter_chain_->update(wrench_raw_, wrench_filtered_);
  if (!filtered)
  {
    wrench_filtered_.wrench.force.x = std::numeric_limits<double>::quiet_NaN();
    wrench_filtered_.wrench.force.y = std::numeric_limits<double>::quiet_NaN();
    wrench_filtered_.wrench.force.z = std::numeric_limits<double>::quiet_NaN();
    wrench_filtered_.wrench.torque.x = std::numeric_limits<double>::quiet_NaN();
    wrench_filtered_.wrench.torque.y = std::numeric_limits<double>::quiet_NaN();
    wrench_filtered_.wrench.torque.z = std::numeric_limits<double>::quiet_NaN();
=======
  if (param_listener_->is_old(params_))
  {
    params_ = param_listener_->get_params();
  }
  if (realtime_publisher_ && realtime_publisher_->trylock())
  {
    realtime_publisher_->msg_.header.stamp = time;
    force_torque_sensor_->get_values_as_message(realtime_publisher_->msg_.wrench);
    this->apply_sensor_offset(params_, realtime_publisher_->msg_);
    realtime_publisher_->unlockAndPublish();
>>>>>>> 7c6a938d
  }

  if (realtime_filtered_publisher_ && realtime_filtered_publisher_->trylock())
  {
    realtime_filtered_publisher_->msg_.header.stamp = time;
    realtime_filtered_publisher_->msg_.wrench = wrench_filtered_.wrench;
    realtime_filtered_publisher_->unlockAndPublish();
  }

  for (const auto & publisher : wrench_additional_frames_publishers_)
  {
    try
    {
      if (filtered)
      {
        auto transform = tf_buffer_->lookupTransform(
          publisher->msg_.header.frame_id, params_.frame_id, tf2::TimePointZero);
        tf2::doTransform(wrench_filtered_, publisher->msg_, transform);
      }
      else
      {
        throw tf2::TransformException("cannot transform, filtered message is invalid");
      }
    }
    catch (const tf2::TransformException & e)
    {
      RCLCPP_ERROR_SKIPFIRST_THROTTLE(
        get_node()->get_logger(), *(get_node()->get_clock()), 5000,
        "LookupTransform failed from '%s' to '%s'. %s", params_.frame_id.c_str(),
        publisher->msg_.header.frame_id.c_str(), e.what());
      publisher->msg_.wrench.force.x = std::numeric_limits<double>::quiet_NaN();
      publisher->msg_.wrench.force.y = std::numeric_limits<double>::quiet_NaN();
      publisher->msg_.wrench.force.z = std::numeric_limits<double>::quiet_NaN();
      publisher->msg_.wrench.torque.x = std::numeric_limits<double>::quiet_NaN();
      publisher->msg_.wrench.torque.y = std::numeric_limits<double>::quiet_NaN();
      publisher->msg_.wrench.torque.z = std::numeric_limits<double>::quiet_NaN();
    }
    if (publisher && publisher->trylock())
    {
      publisher->msg_.header.stamp = time;
      publisher->unlockAndPublish();
    }
  }
  return controller_interface::return_type::OK;
}

controller_interface::return_type ForceTorqueSensorBroadcaster::update_reference_from_subscribers(
  const rclcpp::Time & /*time*/, const rclcpp::Duration & /*period*/)
{
  return controller_interface::return_type::OK;
}

std::vector<hardware_interface::StateInterface>
ForceTorqueSensorBroadcaster::on_export_state_interfaces()
{
  std::vector<hardware_interface::StateInterface> exported_state_interfaces;

  std::vector<std::string> force_names(
    {params_.interface_names.force.x, params_.interface_names.force.y,
     params_.interface_names.force.z});
  std::vector<std::string> torque_names(
    {params_.interface_names.torque.x, params_.interface_names.torque.y,
     params_.interface_names.torque.z});
  std::string export_prefix = get_node()->get_name();
  if (!params_.sensor_name.empty())
  {
    const auto semantic_comp_itf_names = force_torque_sensor_->get_state_interface_names();
    std::copy(
      semantic_comp_itf_names.begin(), semantic_comp_itf_names.begin() + 3, force_names.begin());
    std::copy(
      semantic_comp_itf_names.begin() + 3, semantic_comp_itf_names.end(), torque_names.begin());

    // Update the prefix and get the proper force and torque names
    export_prefix = export_prefix + "/" + params_.sensor_name;
    // strip "/" and get the second part of the information
    // e.g. /ft_sensor/force.x -> force.x
    std::for_each(
      force_names.begin(), force_names.end(),
      [](std::string & name) { name = name.substr(name.find_last_of("/") + 1); });
    std::for_each(
      torque_names.begin(), torque_names.end(),
      [](std::string & name) { name = name.substr(name.find_last_of("/") + 1); });
  }
  if (!force_names[0].empty())
  {
    exported_state_interfaces.emplace_back(
      hardware_interface::StateInterface(
        export_prefix, force_names[0], &realtime_publisher_->msg_.wrench.force.x));
  }
  if (!force_names[1].empty())
  {
    exported_state_interfaces.emplace_back(
      hardware_interface::StateInterface(
        export_prefix, force_names[1], &realtime_publisher_->msg_.wrench.force.y));
  }
  if (!force_names[2].empty())
  {
    exported_state_interfaces.emplace_back(
      hardware_interface::StateInterface(
        export_prefix, force_names[2], &realtime_publisher_->msg_.wrench.force.z));
  }
  if (!torque_names[0].empty())
  {
    exported_state_interfaces.emplace_back(
      hardware_interface::StateInterface(
        export_prefix, torque_names[0], &realtime_publisher_->msg_.wrench.torque.x));
  }
  if (!torque_names[1].empty())
  {
    exported_state_interfaces.emplace_back(
      hardware_interface::StateInterface(
        export_prefix, torque_names[1], &realtime_publisher_->msg_.wrench.torque.y));
  }
  if (!torque_names[2].empty())
  {
    exported_state_interfaces.emplace_back(
      hardware_interface::StateInterface(
        export_prefix, torque_names[2], &realtime_publisher_->msg_.wrench.torque.z));
  }
  return exported_state_interfaces;
}

void ForceTorqueSensorBroadcaster::apply_sensor_offset(
  const Params & params, geometry_msgs::msg::WrenchStamped & msg)
{
  msg.wrench.force.x += params.offset.force.x;
  msg.wrench.force.y += params.offset.force.y;
  msg.wrench.force.z += params.offset.force.z;
  msg.wrench.torque.x += params.offset.torque.x;
  msg.wrench.torque.y += params.offset.torque.y;
  msg.wrench.torque.z += params.offset.torque.z;
}
}  // namespace force_torque_sensor_broadcaster

#include "pluginlib/class_list_macros.hpp"

PLUGINLIB_EXPORT_CLASS(
  force_torque_sensor_broadcaster::ForceTorqueSensorBroadcaster,
  controller_interface::ChainableControllerInterface)<|MERGE_RESOLUTION|>--- conflicted
+++ resolved
@@ -205,9 +205,13 @@
 controller_interface::return_type ForceTorqueSensorBroadcaster::update_and_write_commands(
   const rclcpp::Time & time, const rclcpp::Duration & /*period*/)
 {
-<<<<<<< HEAD
+  if (param_listener_->is_old(params_))
+  {
+    params_ = param_listener_->get_params();
+  }
   wrench_raw_.header.stamp = time;
   force_torque_sensor_->get_values_as_message(wrench_raw_.wrench);
+  this->apply_sensor_offset(params_, wrench_raw_);
 
   if (realtime_raw_publisher_ && realtime_raw_publisher_->trylock())
   {
@@ -226,18 +230,6 @@
     wrench_filtered_.wrench.torque.x = std::numeric_limits<double>::quiet_NaN();
     wrench_filtered_.wrench.torque.y = std::numeric_limits<double>::quiet_NaN();
     wrench_filtered_.wrench.torque.z = std::numeric_limits<double>::quiet_NaN();
-=======
-  if (param_listener_->is_old(params_))
-  {
-    params_ = param_listener_->get_params();
-  }
-  if (realtime_publisher_ && realtime_publisher_->trylock())
-  {
-    realtime_publisher_->msg_.header.stamp = time;
-    force_torque_sensor_->get_values_as_message(realtime_publisher_->msg_.wrench);
-    this->apply_sensor_offset(params_, realtime_publisher_->msg_);
-    realtime_publisher_->unlockAndPublish();
->>>>>>> 7c6a938d
   }
 
   if (realtime_filtered_publisher_ && realtime_filtered_publisher_->trylock())
@@ -325,37 +317,37 @@
   {
     exported_state_interfaces.emplace_back(
       hardware_interface::StateInterface(
-        export_prefix, force_names[0], &realtime_publisher_->msg_.wrench.force.x));
+        export_prefix, force_names[0], &realtime_raw_publisher_->msg_.wrench.force.x));
   }
   if (!force_names[1].empty())
   {
     exported_state_interfaces.emplace_back(
       hardware_interface::StateInterface(
-        export_prefix, force_names[1], &realtime_publisher_->msg_.wrench.force.y));
+        export_prefix, force_names[1], &realtime_raw_publisher_->msg_.wrench.force.y));
   }
   if (!force_names[2].empty())
   {
     exported_state_interfaces.emplace_back(
       hardware_interface::StateInterface(
-        export_prefix, force_names[2], &realtime_publisher_->msg_.wrench.force.z));
+        export_prefix, force_names[2], &realtime_raw_publisher_->msg_.wrench.force.z));
   }
   if (!torque_names[0].empty())
   {
     exported_state_interfaces.emplace_back(
       hardware_interface::StateInterface(
-        export_prefix, torque_names[0], &realtime_publisher_->msg_.wrench.torque.x));
+        export_prefix, torque_names[0], &realtime_raw_publisher_->msg_.wrench.torque.x));
   }
   if (!torque_names[1].empty())
   {
     exported_state_interfaces.emplace_back(
       hardware_interface::StateInterface(
-        export_prefix, torque_names[1], &realtime_publisher_->msg_.wrench.torque.y));
+        export_prefix, torque_names[1], &realtime_raw_publisher_->msg_.wrench.torque.y));
   }
   if (!torque_names[2].empty())
   {
     exported_state_interfaces.emplace_back(
       hardware_interface::StateInterface(
-        export_prefix, torque_names[2], &realtime_publisher_->msg_.wrench.torque.z));
+        export_prefix, torque_names[2], &realtime_raw_publisher_->msg_.wrench.torque.z));
   }
   return exported_state_interfaces;
 }
